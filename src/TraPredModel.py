--- conflicted
+++ resolved
@@ -3,11 +3,7 @@
 
 
 class TraPredModel(nn.Module):
-<<<<<<< HEAD
-    def __init__(self, input_size = None, lookback = None,  layers :list =[512, 256], hidden_size = 64, bidirectional = True):
-=======
     def __init__(self, input_size=None, lookback=None, layers=None, hidden_size=64, bidirectional=True):
->>>>>>> 393fbac4
         super().__init__()
         if layers is None:
             layers = [512, 256, 2]
